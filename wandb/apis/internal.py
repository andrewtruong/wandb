--- conflicted
+++ resolved
@@ -17,15 +17,11 @@
 import sys
 import random
 
-<<<<<<< HEAD
 if os.name == 'posix' and sys.version_info[0] < 3:
     import subprocess32 as subprocess
 else:
     import subprocess
 
-=======
-import six
->>>>>>> 4b7fd166
 from six import b
 from six import BytesIO
 from six.moves import configparser
@@ -62,7 +58,6 @@
             'section': "default",
             'run': "latest",
             'git_remote': "origin",
-            'git_tag': False,
             'ignore_globs': [],
             'base_url': "https://api.wandb.ai"
         }
@@ -71,7 +66,6 @@
         self._settings = None
         self.retry_uploads = 10
         self.settings_parser = configparser.ConfigParser()
-        self.tagged = False
         if load_settings:
             potential_settings_paths = [
                 os.path.expanduser('~/.wandb/settings')
@@ -973,9 +967,6 @@
         Returns:
             The requests library response object
         """
-<<<<<<< HEAD
-        project, run = self.parse_slug(project, run=run)
-=======
         if project is None:
             project = self.get_project()
         if project is None:
@@ -983,14 +974,9 @@
         if run is None:
             run = self.current_run_id
 
-        # Only tag if enabled
-        if self.settings("git_tag"):
-            self.tag_and_push(run, description, force)
-
         # TODO(adrian): we use a retriable version of self.upload_file() so
         # will never retry self.upload_urls() here. Instead, maybe we should
         # make push itself retriable.
->>>>>>> 4b7fd166
         run_id, result = self.upload_urls(
             project, files, run, entity, description)
         responses = []
