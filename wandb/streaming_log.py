--- conflicted
+++ resolved
@@ -4,18 +4,12 @@
 
 import datetime
 import logging
-<<<<<<< HEAD
-import re
-import time
-
-=======
 import os
 import re
 import time
 
 from six import b
 
->>>>>>> a99e5df1
 logger = logging.getLogger(__name__)
 
 
@@ -24,15 +18,11 @@
 
     def __init__(self):
         self._buf = []
-<<<<<<< HEAD
-        self._line_end_re = re.compile('[\r\n]+')
-=======
         # If the backend receive a line ending with \r, it assumes that
         # line is part of a progress bar and ignores it. To handle terminal
         # output properly on Windows we need to ensure we always pass along
         # a newline if it comes after a carriage return.
         self._line_end_re = re.compile(b('\r\n|\r|\n'))
->>>>>>> a99e5df1
 
     def add_string(self, data):
         """Process some data splitting it into complete lines and buffering the rest
@@ -49,12 +39,6 @@
             if match is None:
                 chunk = data
             else:
-<<<<<<< HEAD
-                line_end_pos = match.end()
-                lines.append(''.join(self._buf) + string[:line_end_pos + 1])
-                string = string[line_end_pos + 1:]
-                self._buf = []
-=======
                 chunk = data[:match.end()]
 
             data = data[len(chunk):]
@@ -76,7 +60,6 @@
             if chunk.endswith(b('\n')):
                 lines.append(self._finish_line())
 
->>>>>>> a99e5df1
         return lines
 
     def _finish_line(self):
@@ -120,7 +103,6 @@
             cur_time = time.time()
         lines = self._line_buffer.add_string(message)
         for line in lines:
-            #print('pushing', repr(line))
             timestamp = ''
             if self._prepend_timestamp:
                 timestamp = datetime.datetime.utcfromtimestamp(
