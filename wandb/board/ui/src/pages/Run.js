import React from 'react';
import {graphql, compose, withApollo} from 'react-apollo';
import {Container} from 'semantic-ui-react';
import Loader from '../components/Loader';
import RunEditor from '../components/RunEditor';
import RunViewer from '../components/RunViewer';
import {MODEL_QUERY, MODEL_UPSERT} from '../graphql/models';
import {
  RUN_UPSERT,
  RUN_DELETION,
  RUN_STOP,
  RUNS_QUERY,
  fragments,
} from '../graphql/runs';
import {bindActionCreators} from 'redux';
import {connect} from 'react-redux';
import update from 'immutability-helper';
import {setServerViews, setBrowserViews} from '../actions/view';
import {updateLocationParams} from '../actions/location';
import _ from 'lodash';
import {defaultViews} from '../util/runhelpers';
import {BOARD} from '../util/board';

class Run extends React.Component {
  state = {
    activeIndex: 0,
    detailsFetched: false,
  };

  componentWillMount() {
    this.props.updateLocationParams(this.props.match.params);
  }

  componentDidUpdate() {
    window.Prism.highlightAll();
  }

  // Not working
  // fetchDetails = force => {
  //   if (force || this.state.detailsFetched === false) {
  //     this.setState({detailsFetched: true});
  //     this.props.refetch({detailed: true});
  //   }
  // };

  componentDidUpdate(prevProps) {
    // this is not working.
    // if (!this.props.loading && this.state.detailsFetched === false) {
    //   //TODO: for reasons not clear to me this needs to be in a setTimeout
    //   setTimeout(this.fetchDetails);
    // }
  }

  componentWillReceiveProps(nextProps) {
    // Setup views loaded from server.
    if (
      nextProps.bucket &&
      (nextProps.views === null || !nextProps.views.run) &&
      _.isEmpty(this.props.reduxServerViews.run.views) &&
      // Prevent infinite loop
      _.isEmpty(this.props.reduxBrowserViews.run.views) &&
      !this.props.reduxBrowserViews.run.configured
    ) {
      this.props.setBrowserViews(defaultViews(nextProps.bucket));
    } else if (
      nextProps.views &&
      nextProps.views.run &&
      !_.isEqual(nextProps.views, this.props.reduxServerViews)
    ) {
      if (
        _.isEqual(this.props.reduxServerViews, this.props.reduxBrowserViews)
      ) {
        this.props.setBrowserViews(nextProps.views);
      }
      this.props.setServerViews(nextProps.views);
    }
  }

  render() {
    let action = this.props.match.path.split('/').pop();
    return (
<<<<<<< HEAD
      <Container>
        {!this.props.project ? (
          <Loader size="massive" active={true} />
=======
      <div>
        {!this.props.model ? (
          <Loader />
>>>>>>> 1b729f3c
        ) : this.props.user && action === 'edit' ? (
          // TODO: Don't render button if user can't edit
          <RunEditor
            project={this.props.project}
            run={this.props.run}
            submit={this.props.submit}
            history={this.props.history}
          />
        ) : (
          <RunViewer
            onDelete={this.props.delete}
            onStop={this.props.stop}
            openFiles={e => {
              e.preventDefault();
              this.setState({activeIndex: 1});
            }}
            user={this.props.user}
            project={this.props.project}
            run={this.props.run}
            loss={this.props.loss}
            stream={this.props.stream}
            match={this.props.match}
            updateViews={views =>
              this.props.updateModel({
                entityName: this.props.match.params.entity,
                name: this.props.match.params.model,
                id: this.props.project.id,
                views: views,
              })
            }
          />
        )}
      </div>
    );
  }
}

//TODO: Changing this query to use ids will enable lots of magical caching to just work.
const withData = graphql(MODEL_QUERY, {
  options: ({match: {params, path}}) => {
    const defaults = {
      variables: {
        entityName: params.entity,
        name: params.model,
        bucketName: params.run,
        detailed: true,
        requestSubscribe: true,
      },
    };
    if (BOARD) defaults.pollInterval = 2000;
    return defaults;
  },
  props: ({data}) => {
    // null is important here, componentWillReceiveProps checks for it specifically.
    // We could refactor it.
    let views = null;
    if (data.project && data.project.views) {
      views = JSON.parse(data.project.views);
      if (BOARD && data.project.state === 'finished') data.stopPolling();
    }
    // if (data.variables.detailed && !data.model.bucket.history) {
    //   console.warn('WTF', data);
    // }
    return {
      loading: data.loading,
      project: data.project,
      viewer: data.viewer,
      run: data.project && data.project.run,
      views: views,
      refetch: data.refetch,
    };
  },
});

const withMutations = compose(
  graphql(RUN_DELETION, {
    props: ({mutate}) => ({
      delete: id =>
        mutate({
          variables: {id},
        }).then(() => (window.location.href = '/')),
    }),
  }),
  graphql(RUN_STOP, {
    props: ({mutate}) => ({
      stop: id => {
        mutate({
          variables: {id},
        }).then(() => console.log('Stopping run'));
      },
    }),
  }),
  graphql(RUN_UPSERT, {
    props: ({mutate}) => ({
      submit: variables => {
        return mutate({
          variables: {...variables},
          updateQueries: {
            Model: (prev, {mutationResult}) => {
              const bucket = mutationResult.data.upsertBucket.bucket;
              return update(prev, {project: {run: {$merge: bucket}}});
            },
          },
        });
      },
    }),
  }),
  graphql(MODEL_UPSERT, {
    props: ({mutate}) => ({
      updateModel: variables =>
        mutate({
          variables: {...variables},
          updateQueries: {
            Model: (prev, {mutationResult}) => {
              const newModel = mutationResult.data.upsertModel.model;
              return update(prev, {project: {$merge: newModel}});
            },
          },
        }),
    }),
  })
);

//TODO: move parsed loss logic here
function mapStateToProps(state, ownProps) {
  return {
    loss: state.runs[ownProps.match.params.run] || [],
    reduxServerViews: state.views.server,
    reduxBrowserViews: state.views.browser,
  };
}

function mapDispatchToProps(dispatch) {
  return bindActionCreators(
    {updateLocationParams, setServerViews, setBrowserViews},
    dispatch
  );
}

// export dumb component for testing purposes
export {Run};

export default connect(mapStateToProps, mapDispatchToProps)(
  withMutations(withData(withApollo(Run)))
);<|MERGE_RESOLUTION|>--- conflicted
+++ resolved
@@ -79,15 +79,9 @@
   render() {
     let action = this.props.match.path.split('/').pop();
     return (
-<<<<<<< HEAD
-      <Container>
+      <div>
         {!this.props.project ? (
-          <Loader size="massive" active={true} />
-=======
-      <div>
-        {!this.props.model ? (
           <Loader />
->>>>>>> 1b729f3c
         ) : this.props.user && action === 'edit' ? (
           // TODO: Don't render button if user can't edit
           <RunEditor
