/*eslint-disable import/no-webpack-loader-syntax*/
// The above is required for client, but not core... we seem to have stricter build settings
// in client.
// TODO:
//   - use strict build settings in core
//   - fixup webpack so that we don't need the worker-loader! syntax
// Loads Runs data, potentially including histories, based on a Query (see util/query.js)
//
// There is a lot of old cruft in here, from before switching to backend querying.
// TODO: Lots of cleanup

import React from 'react';
import {bindActionCreators} from 'redux';
import {connect} from 'react-redux';
import {graphql, withApollo} from 'react-apollo';
import {RUNS_QUERY} from '../graphql/runs';
import {fragments, FAKE_HISTORY_QUERY, HISTORY_QUERY} from '../graphql/runs';
import {BOARD} from '../util/board';
import {makeShouldUpdate} from '../util/shouldUpdate';
import {
  updateRuns,
  setupKeySuggestions,
  sortRuns,
  getColumns,
} from '../util/runhelpers.js';
import withHistoryLoader from '../containers/HistoryLoader';
// TODO: read this from query
import {MAX_HISTORIES_LOADED} from '../util/constants.js';
import {JSONparseNaN} from '../util/jsonnan';
import * as Query from '../util/query';
import * as Run from '../util/runs';
import * as Filter from '../util/filters';
import _ from 'lodash';

// Load the graphql data for this panel, currently loads all data for this project and entity.
function withRunsData() {
  return graphql(RUNS_QUERY, {
    alias: 'withRunsData',
    skip: ({query}) => !Query.needsOwnRunsQuery(query),
    options: ({query, requestSubscribe}) => {
      let order = 'timeline';
      if (query.sort && query.sort.name) {
        const serverPath = Filter.serverPathKey(
          Run.keyFromString(query.sort.name)
        );
        if (serverPath) {
          order = (query.sort.ascending ? '-' : '+') + serverPath;
        }
      }
      const defaults = {
        variables: {
          entityName: query.entity,
          name: query.model,
          order: order,
          requestSubscribe: requestSubscribe || false,
          history: !!query.history,
          limit: query.page && query.page.size,
          filters: JSON.stringify(Filter.toMongo(query.filters)),
        },
        notifyOnNetworkStatusChange: true,
      };
      if (BOARD) {
        defaults.pollInterval = 5000;
      }
      if (Query.shouldPoll(query)) {
        defaults.pollInterval = 60000;
      }
      return defaults;
    },
<<<<<<< HEAD
    props: ({data: {loading, project, viewer, refetch}, errors}) => {
      //TODO: For some reason the first poll causes loading to be true
      // if (project && projects.runs && loading) loading = false;
      return {
        loading,
        refetch,
        runs: project && project.runs,
        views: project && project.views,
        projectID: project && project.id,
=======
    props: ({
      data: {loading, project, viewer, fetchMore},
      ownProps,
      errors,
    }) => {
      let lastFetchMoreEndCursor;
      return {
        loading,
        runs: project && project.runs,
        views: project && project.views,
        projectID: project && project.id,
        historyBuckets: ownProps.query.history && project && project.runs,
        runCount: project && project.runCount,
        loadMore:
          project &&
          project.runs &&
          project.runs.pageInfo.hasNextPage &&
          (onDone => {
            if (lastFetchMoreEndCursor === project.runs.pageInfo.endCursor) {
              onDone();
              return;
            }
            lastFetchMoreEndCursor = project.runs.pageInfo.endCursor;
            fetchMore({
              variables: {
                cursor: project.runs.pageInfo.endCursor,
              },
              updateQuery: (previousResult, {fetchMoreResult}) => {
                const newEdges = fetchMoreResult.project.runs.edges;
                const pageInfo = fetchMoreResult.project.runs.pageInfo;

                return newEdges.length
                  ? {
                      project: {
                        __typename: previousResult.project.__typename,
                        id: previousResult.project.id,
                        runs: {
                          __typename: previousResult.project.runs.__typename,
                          edges: [
                            ...previousResult.project.runs.edges,
                            ...newEdges,
                          ],
                          pageInfo,
                        },
                      },
                    }
                  : previousResult;
              },
            }).then(onDone);
          }),
>>>>>>> 16b99d7f
      };
    },
  });
}

// Parses runs into runs/keySuggestions
function withDerivedRunsData(WrappedComponent) {
  let RunsDataDerived = class extends React.Component {
    constructor(props) {
      super(props);
      this.keySuggestions = [];
      this._shouldUpdate = makeShouldUpdate({
        name: 'RunsDataDerived',
        deep: ['query', 'pageQuery', 'config'],
        ignoreFunctions: true,
        debug: false,
      });
    }

    _setup(prevProps, props) {
<<<<<<< HEAD
      let strategy = Query.strategy(props.query);
      if (strategy === 'page') {
        this.setState({data: props.data});
      } else {
        let messageData = {
          base: props.data && props.data.base,
          prevBuckets: prevProps.runs,
          runs: props.runs,
          query: props.query,
=======
      this.views = props.views ? JSON.parse(props.views) : null;

      const prevRuns = prevProps.runs;
      const curRuns = props.runs;
      const query = props.query;

      const runs = updateRuns(prevRuns, curRuns, []);
      let filteredRuns = runs;
      let keySuggestions = setupKeySuggestions(runs);
      let filteredRunsById = {};
      for (var run of filteredRuns) {
        filteredRunsById[run.name] = run;
      }

      let keys = _.flatMap(keySuggestions, section => section.suggestions);
      let axisOptions = keys.map(key => {
        let displayKey = Run.displayKey(key);
        return {
          key: displayKey,
          value: displayKey,
          text: displayKey,
        };
      });

      let runHistories;
      if (props.historyBuckets) {
        const runHistory = props.historyBuckets.edges.map(edge => ({
          name: edge.node.name,
          history: edge.node.history
            ? edge.node.history
                .map((row, i) => {
                  try {
                    return JSONparseNaN(row);
                  } catch (error) {
                    console.log(
                      `WARNING: JSON error parsing history (HistoryLoader). Row: ${i}, Bucket: ${
                        edge.node.name
                      }`
                    );
                    return null;
                  }
                })
                .filter(row => row !== null)
            : null,
        }));
        const historyKeys = _.uniq(
          _.flatMap(
            _.uniq(
              _.flatMap(
                runHistory,
                o => (o.history ? o.history.map(row => _.keys(row)) : [])
              )
            )
          )
        );
        runHistories = {
          maxRuns: MAX_HISTORIES_LOADED,
          totalRuns: props.runCount,
          data: runHistory.filter(o => o.history),
          keys: historyKeys,
>>>>>>> 16b99d7f
        };
      }

      let columnNames = getColumns(runs);
      let data = {
        loading: props.loading,
        base: runs,
        filtered: filteredRuns,
        filteredRunsById,
        keys: keySuggestions,
        axisOptions,
        columnNames,
        loadMore: props.loadMore,
        histories: runHistories || {
          maxRuns: MAX_HISTORIES_LOADED,
          totalRuns: 0,
          data: [],
          keys: [],
        },
      };
      this.data = data;
    }

    componentWillMount() {
      if (!Query.needsOwnRunsQuery(this.props.query)) {
        this.data = this.props.data;
        return;
      }
      this._setup({}, this.props);
    }

    shouldComponentUpdate(nextProps, nextState) {
      return this._shouldUpdate(this.props, nextProps, this.props.histQueryKey);
    }

    componentWillReceiveProps(nextProps) {
      if (!Query.needsOwnRunsQuery(nextProps.query)) {
        this.data = nextProps.data;
        return;
      }
      if (
        this.props.runs !== nextProps.runs ||
<<<<<<< HEAD
=======
        this.props.historyBuckets !== nextProps.historyBuckets ||
>>>>>>> 16b99d7f
        this.props.views !== nextProps.views ||
        this.props.data !== nextProps.data ||
        !_.isEqual(this.props.query, nextProps.query)
      ) {
        this._setup(this.props, nextProps);
      }
    }

    render() {
      return (
        <WrappedComponent
          {...this.props}
          data={this.data}
          views={this.views}
          keySuggestions={this.keySuggestions}
        />
      );
    }
  };

  return RunsDataDerived;
}

export default function withRunsDataLoader(WrappedComponent) {
  let RunsDataLoader = class extends React.Component {
    render() {
      return <WrappedComponent {...this.props} />;
    }
  };

  return withRunsData()(withDerivedRunsData(RunsDataLoader));
}<|MERGE_RESOLUTION|>--- conflicted
+++ resolved
@@ -67,17 +67,6 @@
       }
       return defaults;
     },
-<<<<<<< HEAD
-    props: ({data: {loading, project, viewer, refetch}, errors}) => {
-      //TODO: For some reason the first poll causes loading to be true
-      // if (project && projects.runs && loading) loading = false;
-      return {
-        loading,
-        refetch,
-        runs: project && project.runs,
-        views: project && project.views,
-        projectID: project && project.id,
-=======
     props: ({
       data: {loading, project, viewer, fetchMore},
       ownProps,
@@ -128,7 +117,6 @@
               },
             }).then(onDone);
           }),
->>>>>>> 16b99d7f
       };
     },
   });
@@ -149,17 +137,6 @@
     }
 
     _setup(prevProps, props) {
-<<<<<<< HEAD
-      let strategy = Query.strategy(props.query);
-      if (strategy === 'page') {
-        this.setState({data: props.data});
-      } else {
-        let messageData = {
-          base: props.data && props.data.base,
-          prevBuckets: prevProps.runs,
-          runs: props.runs,
-          query: props.query,
-=======
       this.views = props.views ? JSON.parse(props.views) : null;
 
       const prevRuns = prevProps.runs;
@@ -220,7 +197,6 @@
           totalRuns: props.runCount,
           data: runHistory.filter(o => o.history),
           keys: historyKeys,
->>>>>>> 16b99d7f
         };
       }
 
@@ -263,10 +239,7 @@
       }
       if (
         this.props.runs !== nextProps.runs ||
-<<<<<<< HEAD
-=======
         this.props.historyBuckets !== nextProps.historyBuckets ||
->>>>>>> 16b99d7f
         this.props.views !== nextProps.views ||
         this.props.data !== nextProps.data ||
         !_.isEqual(this.props.query, nextProps.query)
