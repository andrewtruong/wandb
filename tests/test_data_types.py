--- conflicted
+++ resolved
@@ -193,40 +193,27 @@
 
 def test_table_default():
     table = wandb.Table()
-<<<<<<< HEAD
-    table.add_row("Some awesome text", "Positive", "Negative")
+    table.add_data("Some awesome text", "Positive", "Negative")
     assert table.to_json() == {
         "_type": "table",
         "data": [["Some awesome text", "Positive", "Negative"]],
         "columns": ["Input", "Output", "Expected"]
     }
-=======
-    table.add_data("Some awesome text", "Positive", "Negative")
-    assert wandb.Table.transform(table) == {"_type": "table",
-                                            "data": [["Some awesome text", "Positive", "Negative"]],
-                                            "columns": ["Input", "Output", "Expected"]}
->>>>>>> a9200f5c
 
 
 def test_table_custom():
     table = wandb.Table(["Foo", "Bar"])
     table.add_data("So", "Cool")
     table.add_row("&", "Rad")
-<<<<<<< HEAD
     assert table.to_json() == {
         "_type": "table",
         "data": [["So", "Cool"], ["&", "Rad"]],
         "columns": ["Foo", "Bar"]
     }
-=======
-    assert wandb.Table.transform(table) == {"_type": "table",
-                                            "data": [["So", "Cool"], ["&", "Rad"]],
-                                            "columns": ["Foo", "Bar"]}
 
 
 def test_table_init():
     table = wandb.Table(data=[["Some awesome text", "Positive", "Negative"]])
-    assert wandb.Table.transform(table) == {"_type": "table",
-                                            "data": [["Some awesome text", "Positive", "Negative"]],
-                                            "columns": ["Input", "Output", "Expected"]}
->>>>>>> a9200f5c
+    assert table.to_json() == {"_type": "table",
+                                "data": [["Some awesome text", "Positive", "Negative"]],
+                                "columns": ["Input", "Output", "Expected"]}